--- conflicted
+++ resolved
@@ -12,11 +12,7 @@
     </div>
 
     <div class="pt-2">
-<<<<<<< HEAD
-        <conversation-message v-for="conversation in orderedConversations"
-=======
-        <conversation-preview v-for="conversation in conversations"
->>>>>>> 332b8330
+        <conversation-preview v-for="conversation in orderedConversations"
           v-bind:key="conversation.playerId"
           :sender="getPlayer(conversation.playerId)"
           :message="conversation.lastMessage"

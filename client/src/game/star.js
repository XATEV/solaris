import * as PIXI from 'pixi.js'
import EventEmitter from 'events'
import TextureService from './texture'

class Star extends EventEmitter {
  constructor (app) {
    super()

    this.app = app
    this.container = new PIXI.Container()
    this.container.interactive = true
    this.container.buttonMode = true

    this.container.on('pointerup', this.onClicked.bind(this))
    this.container.on('mouseover', this.onMouseOver.bind(this))
    this.container.on('mouseout', this.onMouseOut.bind(this))

    this.isSelected = false
    this.isMouseOver = false
    this.isInScanningRange = false // Default to false to  initial redraw
    this.zoomPercent = 0
  }

  _getStarPlayer () {
    return this.players.find(x => x._id === this.data.ownedByPlayerId)
  }

  _getStarCarriers () {
    let carriersAtStar = this.carriers.filter(x => x.orbiting === this.data._id)

    return carriersAtStar
  }

  _getStarCarrierGarrison () {
    return this._getStarCarriers().reduce((sum, c) => sum + (c.ships || 0), 0)
  }

  _isInScanningRange () {
    // These may be undefined, if so it means that they are out of scanning range.
    return !(typeof this.data.infrastructure === 'undefined')
  }

  setup (data, players, carriers, lightYearDistance) {
    this.data = data
    this.players = players
    this.carriers = carriers
    this.lightYearDistance = lightYearDistance
<<<<<<< HEAD
    
    this.container.position.x = this.data.location.x
    this.container.position.y = this.data.location.y
=======
    this.container.hitArea = new PIXI.Circle(this.data.location.x, this.data.location.y, 15)
>>>>>>> cfd93d27
  }

  draw () {
    // Note: The star may become visible/hidden due to changing scanning range.
    // If a star is revealed or a star becomes masked then we want to  the entire
    // star to be re-drawn.

    this.drawStar()
    this.drawSpecialist()
    // this.drawTerritory()
    this.drawPlanets()
    this.drawColour()
    this.drawScanningRange()
    this.drawHyperspaceRange()
    this.drawName()
    this.drawGarrison()
    this.drawInfrastructure()

    this.isInScanningRange = this._isInScanningRange()
  }


  drawStar () {

    if (!this.graphics_star) {
      this.graphics_star = new PIXI.Graphics()
      this.container.addChild(this.graphics_star)
    }

    this.graphics_star.clear()

    this.graphics_star.visible = !this._getStarCarriers().length

    let radius = 3
    let alpha = this._isInScanningRange() ? 1 : 0.3

    let starPoints = radius * (this.data.specialistId ? 3 : 2);

    this.graphics_star.beginFill(0xFFFFFF, alpha)
    this.graphics_star.drawStar(0, 0, starPoints, radius, radius - 3)
    this.graphics_star.endFill()


    if (this.hasSpecialist()) {
      this.graphics_star.beginFill(0x000000)
      this.graphics_star.lineStyle(0.3, 0xFFFFFF)
      this.graphics_star.drawCircle(this.data.location.x, this.data.location.y, 2.2)
      this.graphics_star.endFill()
    }

<<<<<<< HEAD
    this.container.hitArea = new PIXI.Circle(0, 0, 15)
=======
>>>>>>> cfd93d27
  }

  drawSpecialist () {
    if (!this.hasSpecialist()) {
      return
    }
    //FIXME potential resource leak, should not create a new sprite every time
    let specialistTexture = TextureService.getSpecialistTexture(this.data.specialistId, false)
    let specialistSprite = new PIXI.Sprite(specialistTexture)
    specialistSprite.width = 3.5
    specialistSprite.height = 3.5
    specialistSprite.x = this.data.location.x - 1.75
    specialistSprite.y = this.data.location.y - 1.75
    
    this.container.addChild(specialistSprite)
  }

  hasSpecialist () {
    return this.data.specialistId && this.data.specialistId > 0
  }

  drawTerritory () {

    if (!this.graphics_territory) {
      this.graphics_territory = new PIXI.Graphics()
      this.container.addChild(this.graphics_territory)
    }

    this.graphics_territory.clear()

    // Get the player who owns the star.
    let player = this._getStarPlayer()

    if (!player) { return }

    this.graphics_territory.beginFill(player.colour.value, 0.1)
    this.graphics_territory.drawCircle(0, 0, this.lightYearDistance / 3)
    this.graphics_territory.endFill()
    this.container.addChild(this.graphics_territory)
 
  }

  drawPlanets () {

    if (!this.container_planets) {
      this.container_planets = new PIXI.Container()

      // The more resources a star has the more planets it has.
      let planetCount = this._getPlanetsCount()

      if (planetCount === 0) {
        return
      }

      let rotationDirection = this._getPlanetOrbitDirection()
      let rotationSpeedModifier = this._getPlanetOrbitSpeed()

      for (let i = 0; i < planetCount; i++) {
        let planetContainer = new PIXI.Container()

        let distanceToStar = 10 + (4 * i)
        let planetSize = Math.floor(Math.abs(this.data.location.y) + distanceToStar) % 3 + 1

        let orbitGraphics = new PIXI.Graphics()
        orbitGraphics.lineStyle(0.3, 0xFFFFFF)
        orbitGraphics.alpha = 0.1
        orbitGraphics.drawCircle(0, 0, distanceToStar - (planetSize / 2))
        this.container.addChild(orbitGraphics)

        let planetTexture = TextureService.getPlanetTexture(this.data.location.x * planetSize, this.data.location.y * distanceToStar)

        let sprite = new PIXI.Sprite(planetTexture)
        sprite.width = planetSize
        sprite.height = planetSize

        if (!this._isInScanningRange()) {
          sprite.alpha = 0.3
        }

        planetContainer.pivot.set(distanceToStar, 0)
        planetContainer.position.x = this.data.location.x
        planetContainer.position.y = this.data.location.y

        let rotationSpeed = (planetCount - i) / rotationSpeedModifier

        this.app.ticker.add((delta) => {
          if (rotationDirection) {
            planetContainer.rotation += rotationSpeed * delta
          } else {
            planetContainer.rotation -= rotationSpeed * delta
          }
        })

        planetContainer.addChild(sprite)

        this.container_planets.addChild(planetContainer)
      }

      this.container.addChild(this.container_planets)
    }

<<<<<<< HEAD
    this.container_planets.visible = this._isInScanningRange() && this.zoomPercent > 200
=======
>>>>>>> cfd93d27
  }

  _getPlanetsCount () {
    if (!this.data.naturalResources) {
      return 0
    }
    
    return Math.floor(this.data.naturalResources / 45 * 3) // Anything over 45 gets 3 planets
  }

  _getPlanetOrbitDirection () {
    return Math.floor(Math.abs(this.data.location.y)) % 2 === 0
  }

  _getPlanetOrbitSpeed () {
    return Math.floor(Math.random() * (1000 - 500 + 1) + 500) // Random number between 500 and 1000
  }

  drawColour () {

    if (!this.graphics_colour) {
      this.graphics_colour = new PIXI.Graphics()
      this.container.addChild(this.graphics_colour)
    }

    this.graphics_colour.clear()

    // Get the player who owns the star.
    let player = this._getStarPlayer()

    if (!player) { return }

    this.graphics_colour.lineStyle(2, player.colour.value)

    // If its a warp gate then draw a rectangle.
    // Otherwise draw a circle.
    if (this.data.warpGate) {
      this.graphics_colour.drawRect(-5, -5, 10, 10)
    } else {
      this.graphics_colour.drawCircle(0, 0, 5)
    }
  }

  drawName () {

    if (!this.text_name) {
      let style = TextureService.DEFAULT_FONT_STYLE
      style.fontSize = 4

      this.text_name = new PIXI.Text(this.data.name, style)
      this.text_name.x =  -(this.text_name.width / 2)
      this.text_name.y = 7
      this.text_name.resolution = 10

      this.container.addChild(this.text_name)
    }

<<<<<<< HEAD
    this.text_name.visible = this.isSelected || this.zoomPercent > 120
=======
>>>>>>> cfd93d27
  }

  drawGarrison () {

    if ( this.text_garrison ) {
      this.text_garrison.texture.destroy(true)
      this.container.removeChild(this.text_garrison)
      this.text_garrison = null
    }

    if (!this.text_garrison) {
      let style = TextureService.DEFAULT_FONT_STYLE
      style.fontSize = 4

      let totalGarrison = (this.data.garrison || 0) + this._getStarCarrierGarrison()
      let displayGarrison = ''

      if (totalGarrison > 0) {
        displayGarrison = totalGarrison
      }
      else if (this.data.garrison == null && this.data.infrastructure) { // Has no garrison but is in scanning range
        displayGarrison = '???'
      }

      this.text_garrison = new PIXI.Text(displayGarrison, style)
      this.text_garrison.resolution = 10

      this.text_garrison.x = this.data.location.x - (this.text_garrison.width / 2)
      this.text_garrison.y = this.data.location.y + 12

      this.container.addChild(this.text_garrison)
    }

<<<<<<< HEAD
    this.text_garrison.text = displayGarrison
    this.text_garrison.x = -(this.text_garrison.width / 2)
    this.text_garrison.y = 12
    this.text_garrison.visible = this.data.infrastructure && (this.isSelected || this.isMouseOver || this.zoomPercent > 150)
=======
>>>>>>> cfd93d27
  }

  drawInfrastructure () {

    if ( this.text_infrastructure ) {
      this.text_infrastructure.texture.destroy(true)
      this.container.removeChild(this.text_infrastructure)
      this.text_infrastructure = null
    }

    if (!this.text_infrastructure) {
      if (this.data.ownedByPlayerId && this._isInScanningRange()) {
        let style = TextureService.DEFAULT_FONT_STYLE
        style.fontSize = 4
        let displayInfrastructure = `${this.data.infrastructure.economy} ${this.data.infrastructure.industry} ${this.data.infrastructure.science}`

        this.text_infrastructure = new PIXI.Text(displayInfrastructure, style)
        this.text_infrastructure.resolution = 10

<<<<<<< HEAD
      this.container.addChild(this.text_infrastructure)
    }

    if (this.data.ownedByPlayerId && this._isInScanningRange()) {
      this.text_infrastructure.text = `${this.data.infrastructure.economy} ${this.data.infrastructure.industry} ${this.data.infrastructure.science}`
      this.text_infrastructure.x = -(this.text_infrastructure.width / 2)
      this.text_infrastructure.y = -12

      this.text_infrastructure.visible = this.isMouseOver || this.isSelected || this.zoomPercent > 150
    } else {
      this.text_infrastructure.visible = false
=======
        this.text_infrastructure.x = this.data.location.x - (this.text_infrastructure.width / 2)
        this.text_infrastructure.y = this.data.location.y - 12

        this.container.addChild(this.text_infrastructure)
      }
>>>>>>> cfd93d27
    }

  }

  drawScanningRange () {

    if (!this.graphics_scanningRange) {
      this.graphics_scanningRange = new PIXI.Graphics()
      this.container.addChild(this.graphics_scanningRange)
    }

    this.graphics_scanningRange.clear()

    // Get the player who owns the star.
    let player = this._getStarPlayer()

    if (!player) { return }

    // TODO: Use the game helper instead?
    let techLevel = player.research.scanning.effective
    
    if (this.data.specialist && this.data.specialist.modifiers.local) {
      techLevel += this.data.specialist.modifiers.local.scanning || 0
    }

    techLevel = Math.max(1, techLevel)

    let radius = ((techLevel || 1) + 1) * this.lightYearDistance

    this.graphics_scanningRange.lineStyle(1, player.colour.value, 0.2)
    this.graphics_scanningRange.beginFill(player.colour.value, 0.075)
    this.graphics_scanningRange.drawStar(this.data.location.x, this.data.location.y, radius, radius, radius - 2)
    this.graphics_scanningRange.endFill()
    this.graphics_scanningRange.zIndex = -1
    this.container.zIndex = -1
  }

  drawHyperspaceRange () {

    if (!this.graphics_hyperspaceRange) {
      this.graphics_hyperspaceRange = new PIXI.Graphics()
      this.container.addChild(this.graphics_hyperspaceRange)
    }

    this.graphics_hyperspaceRange.clear()

    if (!this.isSelected) {
      this.container.zIndex = 0
    }

    // Get the player who owns the star.
    let player = this._getStarPlayer()

    if (!player) { return }

    // TODO: Use the game helper instead?
    let techLevel = player.research.hyperspace.effective
    
    if (this.data.specialist && this.data.specialist.modifiers.local) {
      techLevel += this.data.specialist.modifiers.local.hyperspace || 0
    }

    techLevel = Math.max(1, techLevel)

    let radius = ((techLevel || 1) + 1.5) * this.lightYearDistance

    this.graphics_hyperspaceRange.lineStyle(1, player.colour.value, 0.2)
    this.graphics_hyperspaceRange.beginFill(player.colour.value, 0.075)
    this.graphics_hyperspaceRange.drawStar(this.data.location.x, this.data.location.y, radius, radius, radius - 3)
    this.graphics_hyperspaceRange.endFill()
    this.graphics_hyperspaceRange.zIndex = -1
    this.container.zIndex = -1
  }

  onClicked (e) {
    if (e && e.data && e.data.originalEvent && e.data.originalEvent.button === 2) {
      this.emit('onStarRightClicked', this.data)
    } else {
      let eventData = e ? e.data : null

      this.emit('onStarClicked', {starData: this.data, eventData} )

      // Need to do this otherwise sometimes text gets highlighted.
      this.deselectAllText()
      
      if (this._getStarPlayer()) {
        this.updateVisibility()
      }
    }
  }

  updateVisibility() {

    this.graphics_hyperspaceRange.visible = this.isSelected
    this.graphics_scanningRange.visible = this.isSelected
    this.text_name.visible = this.isSelected || this.zoomPercent < 60
    this.container_planets.visible = this._isInScanningRange() && this.zoomPercent < 60

    if (this.text_infrastructure) { // may not exist for stars out of range
      this.text_infrastructure.visible = this.isMouseOver || this.isSelected || this.zoomPercent < 40
    }
    if (this.text_garrison) {
      this.text_garrison.visible = this.data.infrastructure && (this.isSelected || this.isMouseOver || this.zoomPercent < 50)
    }

  }

  deselectAllText () {
    if (window.getSelection) {window.getSelection().removeAllRanges();}
    else if (document.selection) {document.selection.empty();}
  }

  onMouseOver (e) {
    this.isMouseOver = true

    this.emit('onStarMouseOver', this.data)
  }

  onMouseOut (e) {
    this.isMouseOver = false

    this.emit('onStarMouseOut', this.data)
  }

  refreshZoom (zoomPercent) {
    // update scales to keep a constant size no matter what zoom level the map is
    // might move the scaling into the draw funcs
    // maybe actually scale thing up, but only until a certain zoom (200) is reached, then keep constant- like NP does
    let STAR_SIZE = 4
    if (zoomPercent >= 200) {
      this.container.scale.x = STAR_SIZE*(100/zoomPercent)
      this.container.scale.y = STAR_SIZE*(100/zoomPercent)
    }
    this.zoomPercent = zoomPercent
    this.updateVisibility()
  }
}

export default Star<|MERGE_RESOLUTION|>--- conflicted
+++ resolved
@@ -45,13 +45,9 @@
     this.players = players
     this.carriers = carriers
     this.lightYearDistance = lightYearDistance
-<<<<<<< HEAD
-    
     this.container.position.x = this.data.location.x
     this.container.position.y = this.data.location.y
-=======
-    this.container.hitArea = new PIXI.Circle(this.data.location.x, this.data.location.y, 15)
->>>>>>> cfd93d27
+    this.container.hitArea = new PIXI.Circle(0, 0, 15)
   }
 
   draw () {
@@ -102,10 +98,6 @@
       this.graphics_star.endFill()
     }
 
-<<<<<<< HEAD
-    this.container.hitArea = new PIXI.Circle(0, 0, 15)
-=======
->>>>>>> cfd93d27
   }
 
   drawSpecialist () {
@@ -207,10 +199,6 @@
       this.container.addChild(this.container_planets)
     }
 
-<<<<<<< HEAD
-    this.container_planets.visible = this._isInScanningRange() && this.zoomPercent > 200
-=======
->>>>>>> cfd93d27
   }
 
   _getPlanetsCount () {
@@ -268,10 +256,6 @@
       this.container.addChild(this.text_name)
     }
 
-<<<<<<< HEAD
-    this.text_name.visible = this.isSelected || this.zoomPercent > 120
-=======
->>>>>>> cfd93d27
   }
 
   drawGarrison () {
@@ -299,19 +283,12 @@
       this.text_garrison = new PIXI.Text(displayGarrison, style)
       this.text_garrison.resolution = 10
 
-      this.text_garrison.x = this.data.location.x - (this.text_garrison.width / 2)
-      this.text_garrison.y = this.data.location.y + 12
+      this.text_garrison.x = -(this.text_garrison.width / 2)
+      this.text_garrison.y = 12
 
       this.container.addChild(this.text_garrison)
     }
 
-<<<<<<< HEAD
-    this.text_garrison.text = displayGarrison
-    this.text_garrison.x = -(this.text_garrison.width / 2)
-    this.text_garrison.y = 12
-    this.text_garrison.visible = this.data.infrastructure && (this.isSelected || this.isMouseOver || this.zoomPercent > 150)
-=======
->>>>>>> cfd93d27
   }
 
   drawInfrastructure () {
@@ -331,25 +308,11 @@
         this.text_infrastructure = new PIXI.Text(displayInfrastructure, style)
         this.text_infrastructure.resolution = 10
 
-<<<<<<< HEAD
-      this.container.addChild(this.text_infrastructure)
-    }
-
-    if (this.data.ownedByPlayerId && this._isInScanningRange()) {
-      this.text_infrastructure.text = `${this.data.infrastructure.economy} ${this.data.infrastructure.industry} ${this.data.infrastructure.science}`
-      this.text_infrastructure.x = -(this.text_infrastructure.width / 2)
-      this.text_infrastructure.y = -12
-
-      this.text_infrastructure.visible = this.isMouseOver || this.isSelected || this.zoomPercent > 150
-    } else {
-      this.text_infrastructure.visible = false
-=======
-        this.text_infrastructure.x = this.data.location.x - (this.text_infrastructure.width / 2)
-        this.text_infrastructure.y = this.data.location.y - 12
+        this.text_infrastructure.x = -(this.text_infrastructure.width / 2)
+        this.text_infrastructure.y = -12
 
         this.container.addChild(this.text_infrastructure)
       }
->>>>>>> cfd93d27
     }
 
   }
@@ -443,16 +406,16 @@
 
   updateVisibility() {
 
+    this.container_planets.visible = this._isInScanningRange() && this.zoomPercent > 200
+    this.text_name.visible = this.isSelected || this.zoomPercent > 120
     this.graphics_hyperspaceRange.visible = this.isSelected
     this.graphics_scanningRange.visible = this.isSelected
-    this.text_name.visible = this.isSelected || this.zoomPercent < 60
-    this.container_planets.visible = this._isInScanningRange() && this.zoomPercent < 60
 
     if (this.text_infrastructure) { // may not exist for stars out of range
-      this.text_infrastructure.visible = this.isMouseOver || this.isSelected || this.zoomPercent < 40
+      this.text_infrastructure.visible = this.isMouseOver || this.isSelected || this.zoomPercent > 150
     }
     if (this.text_garrison) {
-      this.text_garrison.visible = this.data.infrastructure && (this.isSelected || this.isMouseOver || this.zoomPercent < 50)
+      this.text_garrison.visible = this.data.infrastructure && (this.isSelected || this.isMouseOver || this.zoomPercent > 150)
     }
 
   }

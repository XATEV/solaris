--- conflicted
+++ resolved
@@ -46,17 +46,12 @@
       resolution: window.devicePixelRatio || 1,
       autoResize: true
     })
-<<<<<<< HEAD
-=======
 
     this.app.ticker.add(this.onTick.bind(this))
->>>>>>> df6e8cf5
 
     if ( process.env.NODE_ENV == 'development') {
       this.app.ticker.add(this.calcFPS.bind(this))
     }
-
-    this.app.ticker.add(this.onTick.bind(this))
 
     // create viewport
     this.viewport = new Viewport({

import * as PIXI from 'pixi.js-legacy'
import EventEmitter from 'events'
import TextureService from './texture'

class Carrier extends EventEmitter {

  static culling_margin = 16

  constructor () {
    super()

    this.container = new PIXI.Container()
    this.fixedContainer = new PIXI.Container() // this container isnt affected by culling or user setting scalling
    this.container.interactive = true
    this.container.buttonMode = true

    // TODO: Make sure these events are unsubscribed (use .off and see CarrierWaypoints.vue as an example)
    this.container.on('pointerup', this.onClicked.bind(this))
    this.container.on('mouseover', this.onMouseOver.bind(this))
    this.container.on('mouseout', this.onMouseOut.bind(this))

    this.isMouseOver = false
    this.zoomPercent = 0
  }

  setup (data, userSettings, stars, player, lightYearDistance) {
    this.data = data
    this.stars = stars
    this.player = player
    this.colour = player.colour.value
    this.lightYearDistance = lightYearDistance

    this.container.position.x = data.location.x
    this.container.position.y = data.location.y
    // Add a larger hit radius so that the star is easily clickable
    this.container.hitArea = new PIXI.Circle(0, 0, 10)

    this.userSettings = userSettings
  }

  draw () {
    this.drawColour()
    this.drawShip()
    this.drawGarrison()
    this.drawSpecialist()
    this.drawCarrierWaypoints()
  }

  drawActive () {
    this.drawGarrison()
  }

  drawColour () {
    if (!this.graphics_colour) {
      this.graphics_colour = new PIXI.Graphics()
      this.container.addChild(this.graphics_colour)
    }

    this.graphics_colour.clear()

    if (!this.data.orbiting) {
      this.graphics_colour.lineStyle(1, this.colour)
      this.graphics_colour.drawCircle(0, 0, 4)
    }
  }

  drawShip () {
    if (!this.graphics_ship) {
      this.graphics_ship = new PIXI.Graphics()
      this.container.addChild(this.graphics_ship)
    }

    this.graphics_ship.clear()

    // this.graphics_ship.lineStyle(0.3, 0x000000)
    this.graphics_ship.beginFill(0xFFFFFF)

    // Draw normal carrier
    this.graphics_ship.moveTo(0, 0 - 4)
    this.graphics_ship.lineTo(0 + 1.5, 0 + 1)
    this.graphics_ship.lineTo(0 + 3, 0 + 2)
    this.graphics_ship.lineTo(0 + 1, 0 + 2)
    this.graphics_ship.lineTo(0 + 0, 0 + 3)
    this.graphics_ship.lineTo(0 + -1, 0 + 2)
    this.graphics_ship.lineTo(0 - 3, 0 + 2)
    this.graphics_ship.lineTo(0 - 1.5, 0 + 1)
    this.graphics_ship.lineTo(0, 0 - 4)
    this.graphics_ship.endFill()

    if (this.hasSpecialist()) {
      this.graphics_ship.beginFill(0x000000)
      this.graphics_ship.lineStyle(0.3, 0xFFFFFF)
      this.graphics_ship.drawCircle(0, 0, 2.2)
      this.graphics_ship.endFill()
    }

    this.graphics_ship.pivot.set(this.data.location.x, this.data.location.y)
    this.graphics_ship.position.x = this.data.location.x
    this.graphics_ship.position.y = this.data.location.y
    this.graphics_ship.scale.set(1)

    this._rotateCarrierTowardsWaypoint(this.graphics_ship)
  }

  drawGarrison () {
    if (this.text_garrison) {
      this.text_garrison.texture.destroy(true)
      this.container.removeChild(this.text_garrison)
      this.text_garrison = null
    }

    if (!this.text_garrison) {
      let style = TextureService.DEFAULT_FONT_STYLE
      style.fontSize = 4

      let totalGarrison = this.data.ships == null ? '???' : this.data.ships
      
      let garrisonText = totalGarrison.toString() + (this.data.isGift ? '🎁' : '')

      this.text_garrison = new PIXI.Text(garrisonText, style)
      this.text_garrison.resolution = 10

      this.text_garrison.x = -(this.text_garrison.width / 2)
      this.text_garrison.y = 5

      this.container.addChild(this.text_garrison)
    }
  }

  drawSpecialist () {
    if (!this.hasSpecialist() || this.data.orbiting) {
      return
    }
    
    let specialistTexture = TextureService.getSpecialistTexture(this.data.specialistId, true)
    let specialistSprite = new PIXI.Sprite(specialistTexture)
    specialistSprite.width = 6
    specialistSprite.height = 6
    specialistSprite.x = -3
    specialistSprite.y = -3
    
    this.container.addChild(specialistSprite)
  }

  hasSpecialist () {
    return this.data.specialistId && this.data.specialistId > 0
  }

  _rotateCarrierTowardsWaypoint (graphics) {
    // If the carrier has waypoints, get the first one and calculate the angle
    // between the carrier's current position and the destination.
    if (this.data.waypoints.length) {
      let waypoint = this.data.waypoints[0]
      let starDestination = this.stars.find(s => s.data._id === waypoint.destination)

      if (!starDestination) {
        return
      }

      let destination = starDestination.data.location

      let angle = this.getAngleTowardsLocation(this.data.location, destination)

      graphics.angle = (angle * (180 / Math.PI)) + 90
    }
  }

  drawCarrierWaypoints () {
    if (!this.graphics_waypoints) {
      this.graphics_waypoints = new PIXI.Graphics()
      this.fixedContainer.addChild(this.graphics_waypoints)
    }

    this.graphics_waypoints.clear()

    let lineWidth = this.data.waypointsLooped ? 1 : 2
    let lineAlpha = this.data.waypointsLooped ? 0.2 : 0.4

    this.graphics_waypoints.moveTo(this.data.location.x, this.data.location.y)
    this.graphics_waypoints.lineStyle(lineWidth, this.colour, lineAlpha)
    this.graphics_waypoints._lineStyle.cap = PIXI.LINE_CAP.ROUND

    for (let i = 0; i < this.data.waypoints.length; i++) {
      let waypoint = this.data.waypoints[i]

      // Draw a line to each destination along the waypoints.
      let star = this.stars.find(s => s.data._id === waypoint.destination)

      if (!star) {
        break
      }
      
      this.graphics_waypoints.lineTo(star.data.location.x, star.data.location.y)
    }
  }

  enableInteractivity() {
   this.container.interactive = true
   this.container.buttonMode = true
  }

  disableInteractivity() {
   this.container.interactive = false
   this.container.buttonMode = false
  }

  onTick( deltaTime, zoomPercent, viewportData, clampedScalling ) {
   let deltax = Math.abs(viewportData.center.x - this.data.location.x) - Carrier.culling_margin
   let deltay = Math.abs(viewportData.center.y - this.data.location.y) - Carrier.culling_margin

   if ((deltax > viewportData.xradius) || (deltay > viewportData.yradius)) {
     //cannot set parent container visibility, since waypoints lines stretch away from carrier location
     // maybe put waypoints on its own container, since this piece of code should remain as small as possible
     this.graphics_colour.visible = false
     this.graphics_ship.visible = false
     if (this.text_garrison) this.text_garrison.visible = false
   } 
   else {
     this.graphics_colour.visible = true
     if (this.text_garrison) this.text_garrison.visible = true
     this.updateVisibility()

     let SIZE = 1
     let MIN_SCALE = this.userSettings.map.objectsMinimumScale/4.0
     let MAX_SCALE = this.userSettings.map.objectsMaximumScale/4.0
     if(clampedScalling) {
       let currentScale = zoomPercent/100
       if (currentScale < MIN_SCALE) {
         this.container.scale.x = (1/currentScale)*MIN_SCALE
         this.container.scale.y = (1/currentScale)*MIN_SCALE
       } else if (currentScale > MAX_SCALE) {
         this.container.scale.x = (1/currentScale)*MAX_SCALE
         this.container.scale.y = (1/currentScale)*MAX_SCALE
       }
       else {
         this.container.scale.x = SIZE
         this.container.scale.y = SIZE
       }
     }
     else {
       this.container.scale.x = SIZE
       this.container.scale.y = SIZE
     }

   }
  }

  onClicked (e) {
    if (e && e.data && e.data.originalEvent && e.data.originalEvent.button === 2) {
      this.emit('onCarrierRightClicked', this.data)
    } else {
      let eventData = e ? e.data : null

      this.emit('onCarrierClicked', {carrierData: this.data, eventData})

      // Need to do this otherwise sometimes text gets highlighted.
      this.deselectAllText()
    }
  }

  updateVisibility() {
    this.graphics_ship.visible = !this.data.orbiting && !this.hasSpecialist()
<<<<<<< HEAD
    this.text_garrison.visible = !this.data.orbiting && (this.zoomPercent > 200 || (this.isSelected && this.zoomPercent > 200 ) || (this.isMouseOver && this.zoomPercent >200))
=======

    if (this.text_garrison) {
      this.text_garrison.visible = !this.data.orbiting && (this.zoomPercent < 60 || (this.isSelected && this.zoomPercent < 60) || (this.isMouseOver && this.zoomPercent < 60))
    }
>>>>>>> df6e8cf5
  }

  deselectAllText () {
    if (window.getSelection) {window.getSelection().removeAllRanges();}
    else if (document.selection) {document.selection.empty();}
  }

  onMouseOver (e) {
    this.isMouseOver = true

    this.emit('onCarrierMouseOver', this.data)
  }

  onMouseOut (e) {
    this.isMouseOver = false

    this.emit('onCarrierMouseOut', this.data)
  }

  getAngleTowardsLocation (source, destination) {
    let deltaX = destination.x - source.x
    let deltaY = destination.y - source.y

    return Math.atan2(deltaY, deltaX)
  }

  refreshZoom (zoomPercent) {
    this.zoomPercent = zoomPercent
  }
}

export default Carrier<|MERGE_RESOLUTION|>--- conflicted
+++ resolved
@@ -260,14 +260,7 @@
 
   updateVisibility() {
     this.graphics_ship.visible = !this.data.orbiting && !this.hasSpecialist()
-<<<<<<< HEAD
     this.text_garrison.visible = !this.data.orbiting && (this.zoomPercent > 200 || (this.isSelected && this.zoomPercent > 200 ) || (this.isMouseOver && this.zoomPercent >200))
-=======
-
-    if (this.text_garrison) {
-      this.text_garrison.visible = !this.data.orbiting && (this.zoomPercent < 60 || (this.isSelected && this.zoomPercent < 60) || (this.isMouseOver && this.zoomPercent < 60))
-    }
->>>>>>> df6e8cf5
   }
 
   deselectAllText () {
